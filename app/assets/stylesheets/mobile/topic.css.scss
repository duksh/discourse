--- conflicted
+++ resolved
@@ -5,7 +5,7 @@
 h3 a {margin-left: 10px;}
 
 }
-.topic-meta-data  a {float: left; 
+.topic-meta-data  a {float: left;
 
 
 
@@ -14,7 +14,7 @@
 
 
 
-.post-info  {float: right; margin-top: -28px; margin-right: 15px; 
+.post-info  {float: right; margin-top: -28px; margin-right: 15px;
 
 
 }
@@ -22,7 +22,7 @@
 
 
 
-#topic-title {margin-bottom: 20px; 
+#topic-title {margin-bottom: 20px;
 margin: 0 60px 10px 20px;
 line-height: 1.7em;
 
@@ -36,13 +36,12 @@
 
 
 }
-<<<<<<< HEAD
 
 #topic-closing-info {
   margin-left: 10px;
-=======
+}
+
 .docked #topic-progress {
-
 	  box-shadow: 0 0 3px #aaa;
 }
 
@@ -121,5 +120,4 @@
     // background-color: #C5E8F7;
     background-color: #C6F3B6;
   }
->>>>>>> e1b11c62
 }