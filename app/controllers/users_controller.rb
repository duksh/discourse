--- conflicted
+++ resolved
@@ -688,10 +688,7 @@
         result.merge!(params.permit(:active, :staged))
       end
 
-<<<<<<< HEAD
-=======
-
->>>>>>> f1bfc74e
+
       result
     end
 
