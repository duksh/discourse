--- conflicted
+++ resolved
@@ -482,7 +482,19 @@
     args
   end
 
-<<<<<<< HEAD
+  def add_to_quoted_post_numbers(num)
+    return unless num.present?
+    self.quoted_post_numbers ||= []
+    self.quoted_post_numbers << num
+  end
+
+  def create_reply_relationship_with(post)
+    return if post.nil?
+    post_reply = post.post_replies.new(reply_id: id)
+    if post_reply.save
+      Post.update_all ['reply_count = reply_count + 1'], id: post.id
+    end
+  end
 end
 
 # == Schema Information
@@ -531,19 +543,3 @@
 #  index_posts_on_reply_to_post_number      (reply_to_post_number)
 #  index_posts_on_topic_id_and_post_number  (topic_id,post_number) UNIQUE
 #
-=======
-  def add_to_quoted_post_numbers(num)
-    return unless num.present?
-    self.quoted_post_numbers ||= []
-    self.quoted_post_numbers << num
-  end
-
-  def create_reply_relationship_with(post)
-    return if post.nil?
-    post_reply = post.post_replies.new(reply_id: id)
-    if post_reply.save
-      Post.update_all ['reply_count = reply_count + 1'], id: post.id
-    end
-  end
-end
->>>>>>> 9aacde2f
