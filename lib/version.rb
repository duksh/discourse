module Discourse
  # work around reloader
  unless defined? ::Discourse::VERSION
    module VERSION #:nodoc:
      MAJOR = 1
<<<<<<< HEAD
      MINOR = 6
      TINY  = 10
      PRE   = nil
=======
      MINOR = 7
      TINY  = 0
      PRE   = 'beta11'
>>>>>>> 5a2e989e

      STRING = [MAJOR, MINOR, TINY, PRE].compact.join('.')
    end
  end

  def self.has_needed_version?(current, needed)
    current_split = current.split('.')
    needed_split = needed.split('.')

    (0..[current_split.size, needed_split.size].max).each do |idx|
      current_str = current_split[idx] || ''

      c0 = (needed_split[idx] || '').sub('beta', '').to_i
      c1 = (current_str || '').sub('beta', '').to_i

      # beta is less than stable
      return false if current_str.include?('beta') && (c0 == 0) && (c1 > 0)

      return true if c1 > c0
      return false if c0 > c1
    end

    true
  end
end<|MERGE_RESOLUTION|>--- conflicted
+++ resolved
@@ -3,15 +3,9 @@
   unless defined? ::Discourse::VERSION
     module VERSION #:nodoc:
       MAJOR = 1
-<<<<<<< HEAD
-      MINOR = 6
-      TINY  = 10
-      PRE   = nil
-=======
       MINOR = 7
       TINY  = 0
       PRE   = 'beta11'
->>>>>>> 5a2e989e
 
       STRING = [MAJOR, MINOR, TINY, PRE].compact.join('.')
     end
